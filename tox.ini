[tox]
envlist = pypy-trunk,pypy-1.7.X,pypy-1.6.X,pypy-1.4.X,py34-trunk,py34-1.7.X,py34-1.6.X,py33-trunk,py33-1.7.X,py33-1.6.X,py32-trunk,py32-1.7.X,py32-1.6.X,py27-trunk,py27-1.7.X,py27-1.6.X,py27-1.4.X,py26-1.6.X,py26-1.4.X

[testenv]
commands = {envpython} run_tests.py
deps = -r{toxinidir}/requirements/test.txt

[djangotrunk]
deps = https://github.com/django/django/archive/master.zip
       {[testenv]deps}

[django17]
deps = django>=1.7,<1.8
<<<<<<< HEAD
       {[testenv]deps}

[django16]
deps = django>=1.6,<1.7
=======
>>>>>>> 20adc9df
       {[testenv]deps}

[django16]
deps = django>=1.6,<1.7
       {[testenv]deps}

[django14]
deps = django>=1.4,<1.5
       {[testenv]deps}

[testenv:pypy-trunk]
basepython = pypy
deps = {[djangotrunk]deps}

[testenv:pypy-1.7.X]
basepython = pypy
deps = {[django17]deps}

[testenv:pypy-1.6.X]
basepython = pypy
deps = {[django16]deps}

[testenv:pypy-1.4.X]
basepython = pypy
deps = {[django14]deps}

[testenv:py34-trunk]
basepython = python3.4
deps = {[djangotrunk]deps}

[testenv:py34-1.7.X]
basepython = python3.4
deps = {[django17]deps}

[testenv:py34-1.6.X]
basepython = python3.4
deps = {[django16]deps}

[testenv:py33-trunk]
basepython = python3.3
deps = {[djangotrunk]deps}

[testenv:py33-1.7.X]
basepython = python3.3
deps = {[django17]deps}

[testenv:py33-1.6.X]
basepython = python3.3
deps = {[django16]deps}

[testenv:py32-trunk]
basepython = python3.2
deps = {[djangotrunk]deps}

[testenv:py32-1.7.X]
basepython = python3.2
deps = {[django17]deps}

[testenv:py32-1.6.X]
basepython = python3.2
deps = {[django16]deps}

[testenv:py27-trunk]
basepython = python2.7
deps = {[djangotrunk]deps}

[testenv:py27-1.7.X]
basepython = python2.7
deps = {[django17]deps}

[testenv:py27-1.6.X]
basepython = python2.7
deps = {[django16]deps}

[testenv:py27-1.4.X]
basepython = python2.7
deps = {[django14]deps}

[testenv:py26-1.6.X]
basepython = python2.6
deps = {[django16]deps}

[testenv:py26-1.4.X]
basepython = python2.6
deps = {[django14]deps}<|MERGE_RESOLUTION|>--- conflicted
+++ resolved
@@ -11,13 +11,6 @@
 
 [django17]
 deps = django>=1.7,<1.8
-<<<<<<< HEAD
-       {[testenv]deps}
-
-[django16]
-deps = django>=1.6,<1.7
-=======
->>>>>>> 20adc9df
        {[testenv]deps}
 
 [django16]
